[package]
name = "rsrl"
version = "0.0.0"
authors = ["Tom Spooner <t.spooner@liverpool.ac.uk>"]
license = "MIT"
readme = "README.md"
build = "build.rs"

[build-dependencies]
gcc = "0.3"

[dependencies]
log = "0.3"
blas = "0.18"
libc = "0.2"
rand = "0.3"
slog = "2.0"
time = "0.1"
<<<<<<< HEAD
ndarray = "0.9"
slog-term = "2.2"
slog-async = "2.1"
=======
ndarray = "0.10"
>>>>>>> 615891e6
<|MERGE_RESOLUTION|>--- conflicted
+++ resolved
@@ -16,10 +16,6 @@
 rand = "0.3"
 slog = "2.0"
 time = "0.1"
-<<<<<<< HEAD
-ndarray = "0.9"
+ndarray = "0.10"
 slog-term = "2.2"
-slog-async = "2.1"
-=======
-ndarray = "0.10"
->>>>>>> 615891e6
+slog-async = "2.1"