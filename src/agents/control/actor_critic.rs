--- conflicted
+++ resolved
@@ -1,17 +1,9 @@
-<<<<<<< HEAD
 use agents::{Controller, TDPredictor};
-=======
-use agents::{Agent, Controller, TDPredictor};
->>>>>>> fa501900
 use domains::Transition;
 use fa::QFunction;
 use policies::{Greedy, Policy};
 use std::marker::PhantomData;
-<<<<<<< HEAD
 use {Handler, Parameter};
-=======
-use Parameter;
->>>>>>> fa501900
 
 /// Regular gradient descent actor critic.
 pub struct ActorCritic<S, Q, C, P>
@@ -62,17 +54,8 @@
     C: TDPredictor<S>,
     P: Policy,
 {
-<<<<<<< HEAD
     fn handle_sample(&mut self, t: &Transition<S, usize>) {
         let p_sample = t.into();
-=======
-    type Sample = Transition<S, usize>;
-
-    fn handle_sample(&mut self, t: &Self::Sample) {
-        let (s, ns) = (t.from.state(), t.to.state());
-        let p_sample = (s.clone(), ns.clone(), t.reward);
-
->>>>>>> fa501900
         let td_error = self.critic.compute_td_error(&p_sample);
 
         self.critic.handle_td_error(&p_sample, td_error);
