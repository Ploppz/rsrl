use agents::Controller;
use domains::Transition;
use fa::{Approximator, MultiLFA, Projection, Projector, QFunction, SimpleLFA, VFunction};
use policies::{Greedy, Policy};
use std::marker::PhantomData;
use {Handler, Parameter, Vector};

/// Greedy GQ control algorithm.
///
/// Maei, Hamid R., et al. "Toward off-policy learning control with function
/// approximation." Proceedings of the 27th International Conference on Machine
/// Learning (ICML-10). 2010.
pub struct GreedyGQ<S: ?Sized, M: Projector<S>, P: Policy<[f64], usize>> {
    pub fa_theta: MultiLFA<S, M>,
    pub fa_w: SimpleLFA<S, M>,

    pub policy: P,

    pub alpha: Parameter,
    pub beta: Parameter,
    pub gamma: Parameter,

    phantom: PhantomData<S>,
}

impl<S: ?Sized, M: Projector<S>, P: Policy<[f64], usize>> GreedyGQ<S, M, P> {
    pub fn new<T1, T2, T3>(
        fa_theta: MultiLFA<S, M>,
        fa_w: SimpleLFA<S, M>,
        policy: P,
        alpha: T1,
        beta: T2,
        gamma: T3,
    ) -> Self
    where
        T1: Into<Parameter>,
        T2: Into<Parameter>,
        T3: Into<Parameter>,
    {
        GreedyGQ {
            fa_theta: fa_theta,
            fa_w: fa_w,

            policy: policy,

            alpha: alpha.into(),
            beta: beta.into(),
            gamma: gamma.into(),

            phantom: PhantomData,
        }
    }
}

<<<<<<< HEAD
impl<S, M: Projector<S>, P: Policy<[f64], usize>> Agent for GreedyGQ<S, M, P> {
    type Sample = Transition<S, usize>;
=======
impl<S, M: Projector<S>, P: Policy> Handler for GreedyGQ<S, M, P> {
    type Sample = Transition<S, <ActionSpace as Space>::Repr>;
>>>>>>> b4893a4e

    fn handle_sample(&mut self, t: &Transition<S, usize>) {
        let a = t.action;
        let (s, ns) = (t.from.state(), t.to.state());

        let phi_s = self.fa_w.projector.project(s);
        let phi_ns = self.fa_w.projector.project(ns);

        let nqs = self.fa_theta.evaluate_phi(&phi_ns);
        let na = Greedy.sample(nqs.as_slice().unwrap());

        let td_estimate = self.fa_w.evaluate_phi(&phi_s);
        let td_error = t.reward
            + self.gamma.value() * self.fa_theta.evaluate_action_phi(&phi_ns, na)
            - self.fa_theta.evaluate_action_phi(&phi_s, a);

        let phi_s = phi_s.expanded(self.fa_w.projector.dim());
        let phi_ns = phi_ns.expanded(self.fa_w.projector.dim());

        let update_q = td_error * phi_s.clone() - self.gamma * td_estimate * phi_ns;
        let update_v = (td_error - td_estimate) * phi_s;

        self.fa_w
            .update_phi(&Projection::Dense(update_v), self.alpha * self.beta);
        self.fa_theta
            .update_action_phi(&Projection::Dense(update_q), a, self.alpha.value());
    }

    fn handle_terminal(&mut self, _: &Self::Sample) {
        self.alpha = self.alpha.step();
        self.beta = self.beta.step();
        self.gamma = self.gamma.step();

        self.policy.handle_terminal();
    }
}

impl<S, M: Projector<S>, P: Policy<[f64], usize>> Controller<S, usize> for GreedyGQ<S, M, P> {
    fn pi(&mut self, s: &S) -> usize {
        Greedy.sample(self.fa_theta.evaluate(s).unwrap().as_slice().unwrap())
    }

    fn mu(&mut self, s: &S) -> usize {
        let qs: Vector<f64> = self.fa_theta.evaluate(s).unwrap();

        self.policy.sample(qs.as_slice().unwrap())
    }
}<|MERGE_RESOLUTION|>--- conflicted
+++ resolved
@@ -52,13 +52,8 @@
     }
 }
 
-<<<<<<< HEAD
-impl<S, M: Projector<S>, P: Policy<[f64], usize>> Agent for GreedyGQ<S, M, P> {
+impl<S, M: Projector<S>, P: Policy<[f64], usize>> Handler for GreedyGQ<S, M, P> {
     type Sample = Transition<S, usize>;
-=======
-impl<S, M: Projector<S>, P: Policy> Handler for GreedyGQ<S, M, P> {
-    type Sample = Transition<S, <ActionSpace as Space>::Repr>;
->>>>>>> b4893a4e
 
     fn handle_sample(&mut self, t: &Transition<S, usize>) {
         let a = t.action;
