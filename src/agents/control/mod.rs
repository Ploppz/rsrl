//! Control agents module.
use domains::Transition;
<<<<<<< HEAD
=======
use policies::Policy;
use Handler;
>>>>>>> b4893a4e

pub trait Controller<S, A>: Handler<Sample = Transition<S, A>> {
    /// Sample the target policy for a given state `s`.
    fn pi(&mut self, s: &S) -> A;

    /// Sample the behaviour policy for a given state `s`.
    fn mu(&mut self, s: &S) -> A;
}

pub mod actor_critic;
pub mod gtd;
pub mod td;
pub mod totd;<|MERGE_RESOLUTION|>--- conflicted
+++ resolved
@@ -1,10 +1,6 @@
 //! Control agents module.
 use domains::Transition;
-<<<<<<< HEAD
-=======
-use policies::Policy;
 use Handler;
->>>>>>> b4893a4e
 
 pub trait Controller<S, A>: Handler<Sample = Transition<S, A>> {
     /// Sample the target policy for a given state `s`.
