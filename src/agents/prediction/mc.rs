<<<<<<< HEAD
use agents::{Agent, Predictor};
use fa::VFunction;
use std::marker::PhantomData;
use Parameter;
=======
use agents::Predictor;
use domains::Transition;
use fa::VFunction;
use std::marker::PhantomData;
use {Handler, Parameter};
>>>>>>> b4893a4e

pub struct EveryVisitMC<S, V: VFunction<S>> {
    pub v_func: V,
    observations: Vec<(S, f64)>,

    pub alpha: Parameter,
    pub gamma: Parameter,

    phantom: PhantomData<S>,
}

impl<S, V: VFunction<S>> EveryVisitMC<S, V> {
    pub fn new<T1, T2>(v_func: V, alpha: T1, gamma: T2) -> Self
    where
        T1: Into<Parameter>,
        T2: Into<Parameter>,
    {
        EveryVisitMC {
            v_func: v_func,
            observations: vec![],

            alpha: alpha.into(),
            gamma: gamma.into(),

            phantom: PhantomData,
        }
    }

    pub fn propagate(&mut self) {
        let mut sum = 0.0;

        for (s, r) in self.observations.drain(0..).rev() {
            sum = r + self.gamma * sum;

            let v_est = self.v_func.evaluate(&s).unwrap();
            let _ = self.v_func.update(&s, self.alpha * (sum - v_est));
        }
    }
}

impl<S: Clone, V: VFunction<S>> Handler for EveryVisitMC<S, V> {
    type Sample = Transition<S, ()>;

    fn handle_sample(&mut self, sample: &Self::Sample) {
        self.observations.push((sample.from.state().clone(), sample.reward));
    }

    fn handle_terminal(&mut self, _: &Self::Sample) {
        self.propagate();

        self.alpha = self.alpha.step();
        self.gamma = self.gamma.step();
    }
}

impl<S: Clone, V: VFunction<S>> Predictor<S> for EveryVisitMC<S, V> {
    fn evaluate(&self, s: &S) -> f64 { self.v_func.evaluate(s).unwrap() }
}<|MERGE_RESOLUTION|>--- conflicted
+++ resolved
@@ -1,15 +1,8 @@
-<<<<<<< HEAD
-use agents::{Agent, Predictor};
-use fa::VFunction;
-use std::marker::PhantomData;
-use Parameter;
-=======
 use agents::Predictor;
 use domains::Transition;
 use fa::VFunction;
 use std::marker::PhantomData;
 use {Handler, Parameter};
->>>>>>> b4893a4e
 
 pub struct EveryVisitMC<S, V: VFunction<S>> {
     pub v_func: V,
