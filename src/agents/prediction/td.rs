--- conflicted
+++ resolved
@@ -84,17 +84,12 @@
         let phi_s = self.fa_theta.projector.project(s);
         let phi_ns = self.fa_theta.projector.project(ns);
 
+        let rate = self.trace.lambda.value()*self.gamma.value();
         let td_error = r + self.gamma*self.fa_theta.evaluate_phi(&phi_ns) -
             self.fa_theta.evaluate_phi(&phi_s);
 
-<<<<<<< HEAD
-        let rate = self.trace.lambda.value()*self.gamma.value();
         self.trace.decay(rate);
-        self.trace.update(&self.v_func.projector.expand_projection(phi_s));
-=======
-        self.trace.decay(self.gamma.value());
         self.trace.update(&self.fa_theta.projector.expand_projection(phi_s));
->>>>>>> 77fdfc8c
 
         self.fa_theta.update_phi(&Projection::Dense(self.trace.get()), self.alpha*td_error);
 
