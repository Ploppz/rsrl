--- conflicted
+++ resolved
@@ -1,7 +1,6 @@
 //! Agent policy module.
 use core::Handler;
 use domains::Transition;
-use fa::{Approximator, UpdateResult};
 use geometry::{Vector, Matrix};
 use rand::{Rng, ThreadRng};
 
@@ -30,7 +29,6 @@
     fn probabilities(&mut self, input: &S) -> Vector<f64>;
 }
 
-<<<<<<< HEAD
 pub trait DifferentiablePolicy<S, A>: Policy<S, A> {
     /// Compute the derivative of the log probability for a single action.
     fn grad_log(&self, input: &S, a: A) -> Matrix<f64>;
@@ -47,10 +45,4 @@
 }
 
 pub mod fixed;
-pub mod parametrised;
-=======
-import_all!(random);
-import_all!(greedy);
-import_all!(epsilon_greedy);
-import_all!(boltzmann);
->>>>>>> 7e979575
+pub mod parametrised;